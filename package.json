{
  "name": "@2bad/micrograd",
  "version": "1.0.0",
  "description": "",
  "keywords": [
    "autodiff",
    "autograd",
    "automatic-differentiation",
    "computational-graph",
    "micrograd",
    "neural-network"
  ],
  "homepage": "https://github.com/2BAD/micrograd#readme",
  "bugs": {
    "url": "https://github.com/2BAD/micrograd/issues"
  },
  "repository": {
    "type": "git",
    "url": "git+https://github.com/2BAD/micrograd.git"
  },
  "license": "MIT",
  "author": "2BAD (https://github.com/2BAD)",
  "contributors": [
    {
      "name": "Jason Hyde",
      "email": "github@2bad.me",
      "url": "https://github.com/mrhyde"
    }
  ],
  "type": "module",
  "exports": "./build/index.js",
  "types": "./build/index.d.ts",
  "files": [
    "build"
  ],
  "scripts": {
    "prebuild": "rimraf build",
    "build": "run-p build:*",
    "postbuild": "tsfix",
    "build:swc": "swc ./source -d ./build --strip-leading-paths",
    "build:types": "tsc --project tsconfig.build.json",
    "check": "run-p check:*",
    "check:eslint": "eslint . --report-unused-disable-directives --max-warnings 0",
    "check:biome": "biome check ./source",
    "fix": "run-s fix:code fix:format",
    "fix:code": "run-s 'check:eslint -- --fix'",
    "fix:format": "biome format --write ./source",
    "prepublishOnly": "run-s build",
    "preversion": "run-s check test build",
    "test": "vitest run",
    "test:integration": "vitest run integration --coverage",
    "test:unit": "vitest run unit --coverage"
  },
  "devDependencies": {
    "@2bad/axiom": "1.0.0-beta.15",
    "@2bad/tsconfig": "3.0.1",
    "@2bad/tsfix": "1.1.1",
    "@biomejs/biome": "1.9.4",
    "@swc/cli": "0.7.7",
<<<<<<< HEAD
    "@swc/core": "1.11.24",
    "@types/node": "22.15.17",
    "@vitest/coverage-v8": "3.1.3",
=======
    "@swc/core": "1.11.29",
    "@types/node": "22.15.21",
    "@vitest/coverage-v8": "3.1.4",
>>>>>>> dee0056b
    "mermaid": "11.6.0",
    "npm-run-all2": "8.0.4",
    "rimraf": "6.0.1",
    "typescript": "5.8.3",
    "vite-tsconfig-paths": "5.1.4",
    "vitest": "3.1.4"
  },
  "packageManager": "npm@11.4.1",
  "engines": {
    "node": ">=24"
  },
  "volta": {
<<<<<<< HEAD
    "node": "24.0.1",
    "npm": "11.3.0"
=======
    "node": "22.16.0",
    "npm": "11.4.1"
>>>>>>> dee0056b
  }
}<|MERGE_RESOLUTION|>--- conflicted
+++ resolved
@@ -57,15 +57,9 @@
     "@2bad/tsfix": "1.1.1",
     "@biomejs/biome": "1.9.4",
     "@swc/cli": "0.7.7",
-<<<<<<< HEAD
-    "@swc/core": "1.11.24",
-    "@types/node": "22.15.17",
-    "@vitest/coverage-v8": "3.1.3",
-=======
     "@swc/core": "1.11.29",
     "@types/node": "22.15.21",
     "@vitest/coverage-v8": "3.1.4",
->>>>>>> dee0056b
     "mermaid": "11.6.0",
     "npm-run-all2": "8.0.4",
     "rimraf": "6.0.1",
@@ -78,12 +72,7 @@
     "node": ">=24"
   },
   "volta": {
-<<<<<<< HEAD
     "node": "24.0.1",
     "npm": "11.3.0"
-=======
-    "node": "22.16.0",
-    "npm": "11.4.1"
->>>>>>> dee0056b
   }
 }